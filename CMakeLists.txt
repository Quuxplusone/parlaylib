# -------------------------------------------------------------------
#                      Build system for ParlayLib
# -------------------------------------------------------------------
# Requirements:
#   - CMake version 3.14+
# -------------------------------------------------------------------

cmake_minimum_required(VERSION 3.14)
<<<<<<< HEAD
project(PARLAY VERSION 2.3.1
=======
project(PARLAY VERSION 2.2.3
>>>>>>> f8e38c71
        DESCRIPTION "A collection of parallel algorithms and other support for parallelism in C++"
        LANGUAGES CXX)

include(CheckCXXCompilerFlag)
include(GNUInstallDirs)

# Set a default build type
if(NOT CMAKE_BUILD_TYPE)
  set(CMAKE_BUILD_TYPE "Debug" CACHE STRING "Build type (Debug Release RelWithDebInfo MinSizeRel)" FORCE)
  message(STATUS "No build type specified. Defaulted to DEBUG.")
  message(STATUS "To specify a build type, add -DCMAKE_BUILD_TYPE=<DEBUG/RELEASE/RELWITHDEBINFO/MINSIZEREL>")
endif(NOT CMAKE_BUILD_TYPE)

# Make sure -fno-omit-frame-pointer is set for profiling
if(NOT MSVC)
  set(CMAKE_CXX_FLAGS_RELWITHDEBINFO "${CMAKE_CXX_FLAGS_RELWITHDEBINFO} -fno-omit-frame-pointer")
else()
  set(CMAKE_CXX_FLAGS_RELWITHDEBINFO "${CMAKE_CXX_FLAGS_RELWITHDEBINFO} /Oy-")
endif()

message(STATUS "PARLAY VERSION ${PARLAY_VERSION}")
message(STATUS "---------------------------- General configuration -----------------------------")
message(STATUS "CMake Generator:                ${CMAKE_GENERATOR}")
message(STATUS "Compiler:                       ${CMAKE_CXX_COMPILER_ID} ${CMAKE_CXX_COMPILER_VERSION}")
message(STATUS "Build type:                     ${CMAKE_BUILD_TYPE}")
message(STATUS "CMAKE_CXX_FLAGS:                ${CMAKE_CXX_FLAGS}")
message(STATUS "CMAKE_CXX_FLAGS_DEBUG:          ${CMAKE_CXX_FLAGS_DEBUG}")
message(STATUS "CMAKE_CXX_FLAGS_RELEASE:        ${CMAKE_CXX_FLAGS_RELEASE}")
message(STATUS "CMAKE_CXX_FLAGS_RELWITHDEBINFO: ${CMAKE_CXX_FLAGS_RELWITHDEBINFO}")
message(STATUS "CMAKE_EXE_LINKER_FLAGS          ${CMAKE_EXE_LINKER_FLAGS}")
message(STATUS "CMAKE_INSTALL_PREFIX:           ${CMAKE_INSTALL_PREFIX}" )

# Set module path
list(APPEND CMAKE_MODULE_PATH "${PARLAY_SOURCE_DIR}/cmake")

# -------------------------------------------------------------------
#                       Library definition

add_library(parlay INTERFACE)
set(PARLAY_INCLUDE_DIR "${PARLAY_SOURCE_DIR}/include")
target_include_directories(parlay INTERFACE
  $<BUILD_INTERFACE:${PARLAY_INCLUDE_DIR}>
  $<INSTALL_INTERFACE:${CMAKE_INSTALL_INCLUDEDIR}>)

option(PARLAY_USE_CXX_20 "Require Parlay to build with C++20")
if (PARLAY_USE_CXX_20)
  target_compile_features(parlay INTERFACE cxx_std_20)
else()
  target_compile_features(parlay INTERFACE cxx_std_17)
endif()

# Link against system threads
find_package(Threads REQUIRED)
target_link_libraries(parlay INTERFACE Threads::Threads)


message(STATUS "-------------------------------- Library options ------------------------------")

# -------------------------------------------------------------------
#                Enable/disable elastic parallelism

option(PARLAY_ELASTIC_PARALLELISM "Enable elastic parallelism" On)

# -------------------------------------------------------------------
#              Support for alternative parallel runtimes

option(PARLAY_CILKPLUS "Enable integration with CilkPlus")
option(PARLAY_OPENCILK "Enable integration with OpenCilk")
option(PARLAY_OPENMP "Enable integration with OpenMP")
option(PARLAY_TBB "Enable integration with TBB")
option(PARLAY_SEQUENTIAL "Run Parlay with no parallelism")

if (PARLAY_CILKPLUS)
  message(STATUS "Parlay CilkPlus integration enabled")
  check_cxx_compiler_flag("-fcilkplus" CILKPLUS_SUPPORT)
  if(CILKPLUS_SUPPORT)
    target_compile_definitions(parlay INTERFACE PARLAY_CILKPLUS)
    target_compile_options(parlay INTERFACE "-fcilkplus")
    target_link_options(parlay INTERFACE "-fcilkplus")
  else()
    message(FATAL_ERROR "You are trying to enable CilkPlus integration, but your compiler does not support CilkPlus.
                         You'll need to switch to a compiler that does, or turn it off (-DPARLAY_CILKPLUS=Off)")
  endif()

elseif(PARLAY_OPENCILK)
  message(STATUS "Parlay OpenCilk integration enabled")
  check_cxx_compiler_flag("-fopencilk" OPENCILK_SUPPORT)
  if(OPENCILK_SUPPORT)
    target_compile_definitions(parlay INTERFACE PARLAY_OPENCILK)
    target_compile_options(parlay INTERFACE "-fopencilk")
    target_link_options(parlay INTERFACE "-fopencilk")
  else()
    message(FATAL_ERROR "You are trying to enable OpenCilk integration, but your compiler does not support OpenCilk.
                         You'll need to switch to a compiler that does, or turn it off (-PARLAY_OPENCILK=Off)")
  endif()
elseif(PARLAY_OPENMP)
  message(STATUS "Parlay OpenMP integration enabled")
  find_package(OpenMP)
  if(OpenMP_CXX_FOUND)
    target_compile_definitions(parlay INTERFACE PARLAY_OPENMP)
    target_link_libraries(parlay INTERFACE OpenMP::OpenMP_CXX)
  else()
    message(FATAL_ERROR "You are trying to enable OpenMP integration, but your compiler does not support OpenMP, or
                         maybe you don't have OpenMP installed. Fix this, or turn it off (-PARLAY_OPENMP=Off)")
  endif()
elseif(PARLAY_TBB)
  message(STATUS "Parlay TBB integration enabled")
  find_package(TBB)
  if(TBB_FOUND)
    target_compile_definitions(parlay INTERFACE PARLAY_TBB)
    target_link_libraries(parlay INTERFACE TBB::tbb)
  else()
    message(FATAL_ERROR "You are trying to enable TBB integration, but the TBB library could not be found. Install it,
                         point CMake towards where you have it installed, or turn it off (-PARLAY_TBB=Off)")
  endif()
elseif(PARLAY_SEQUENTIAL)
  message(STATUS "Parlay sequential mode enabled (no parallelism!!)")
  target_compile_definitions(parlay INTERFACE PARLAY_SEQUENTIAL)
else()
  message(STATUS "Using Parlay scheduler. Switch with -DPARLAY_{CILKPLUS,OPENCILK,OPENMP,TBB}=On")
  if (PARLAY_ELASTIC_PARALLELISM)
    message(STATUS "Elastic parallelism enabled. Disable with -DPARLAY_ELASTIC_PARALLELISM=Off")
    target_compile_definitions(parlay INTERFACE PARLAY_ELASTIC_PARALLELISM=true)
    
    # On Windows we need to link against synchronization.lib for WaitOnAddress
    if (WIN32)
      target_link_libraries(parlay INTERFACE synchronization)
    endif()
  else()
    message(STATUS "Elastic parallelism disabled. Enable with -DPARLAY_ELASTIC_PARALLELISM=On")
    target_compile_definitions(parlay INTERFACE PARLAY_ELASTIC_PARALLELISM=false)
  endif()
endif()


# -------------------------------------------------------------------
#                         Installation

install(TARGETS parlay
        EXPORT parlay_Targets
        ARCHIVE DESTINATION ${CMAKE_INSTALL_LIBDIR}
        LIBRARY DESTINATION ${CMAKE_INSTALL_LIBDIR}
        RUNTIME DESTINATION ${CMAKE_INSTALL_BINDIR})
        
include(CMakePackageConfigHelpers)
write_basic_package_version_file("ParlayConfigVersion.cmake"
                                 VERSION ${PROJECT_VERSION}
                                 COMPATIBILITY SameMajorVersion)
                                 
configure_package_config_file(
  "${PROJECT_SOURCE_DIR}/cmake/ParlayConfig.cmake.in"
  "${PROJECT_BINARY_DIR}/ParlayConfig.cmake"
  INSTALL_DESTINATION
  ${CMAKE_INSTALL_DATAROOTDIR}/parlay/cmake)

install(EXPORT parlay_Targets
        FILE ParlayTargets.cmake
        NAMESPACE Parlay::
        DESTINATION ${CMAKE_INSTALL_DATAROOTDIR}/parlay/cmake)
        
install(FILES "${PROJECT_BINARY_DIR}/ParlayConfig.cmake"
              "${PROJECT_BINARY_DIR}/ParlayConfigVersion.cmake"
        DESTINATION ${CMAKE_INSTALL_DATAROOTDIR}/parlay/cmake)
        
install(DIRECTORY ${PARLAY_INCLUDE_DIR}/parlay DESTINATION include)

# -------------------------------------------------------------------
#                       Static analysis

message(STATUS "------------------------------- Static Analysis --------------------------------")
add_subdirectory(analysis)

# -------------------------------------------------------------------
#                         Unit tests

message(STATUS "---------------------------------- Unit Tests ----------------------------------")

# User option to build unit tests
option(PARLAY_TEST  "Build unit tests"       OFF)

if (PARLAY_TEST)
  # Set CMake options for GoogleTest
  set(gtest_force_shared_crt ON CACHE BOOL "" FORCE)
  set(INSTALL_GTEST OFF CACHE BOOL "" FORCE)
  set(BUILD_GMOCK OFF CACHE BOOL "" FORCE)
  set(gtest_disable_pthreads ON CACHE BOOL "" FORCE)

  # Download and configure GoogleTest
  include(FetchContent)
  FetchContent_Declare(googletest
    GIT_REPOSITORY  https://github.com/google/googletest.git
    GIT_TAG         main
  )
  FetchContent_GetProperties(googletest)
  if(NOT googletest_POPULATED)
    message(STATUS "testing: Configuring GoogleTest")
    FetchContent_Populate(googletest)  
    set(CMAKE_SUPPRESS_DEVELOPER_WARNINGS 1 CACHE BOOL "")
    add_subdirectory(${googletest_SOURCE_DIR}
                     ${googletest_BINARY_DIR}
                     EXCLUDE_FROM_ALL)
  endif()

  # Include test targets
  message(STATUS "testing: Enabled")
  include(CTest)
  add_subdirectory(test)

else()
  message(STATUS "testing: Disabled (enable with -DPARLAY_TEST=On)")
endif()

# -------------------------------------------------------------------
#                       Benchmarks

message(STATUS "---------------------------------- Benchmarks ----------------------------------")

# User option to build benchmarks
option(PARLAY_BENCHMARK    "Build microbenchmarks"  OFF)

if (PARLAY_BENCHMARK)
  # Benchmark should not run its own unit tests
  set(BENCHMARK_ENABLE_TESTING OFF CACHE BOOL "" FORCE)
  set(BENCHMARK_ENABLE_GTEST_TESTS OFF CACHE BOOL "" FORCE)

  # Download Benchmark library
  include(FetchContent)
  FetchContent_Declare(benchmark
    GIT_REPOSITORY  https://github.com/google/benchmark.git
    GIT_TAG         v1.7.1
  )
  FetchContent_GetProperties(benchmark)
  if(NOT benchmark_POPULATED)
    message(STATUS "benchmarks: Configuring Google Benchmark")
    FetchContent_Populate(benchmark)
    set(CMAKE_SUPPRESS_DEVELOPER_WARNINGS 1 CACHE BOOL "")
    add_subdirectory(${benchmark_SOURCE_DIR}
                     ${benchmark_BINARY_DIR}
                     EXCLUDE_FROM_ALL)
  endif()

  # Include benchmark targets
  message(STATUS "benchmarks: Enabled")
  add_subdirectory(benchmark)

else()
  message(STATUS "benchmarks: Disabled (enable with -DPARLAY_BENCHMARK=On)")
endif()

# -------------------------------------------------------------------
#                          Examples

message(STATUS "----------------------------------- Examples -----------------------------------")

# User option to build examples
option(PARLAY_EXAMPLES    "Build examples"  OFF)

if (PARLAY_EXAMPLES)
  message(STATUS "examples: Enabled")
  add_subdirectory(examples)
else()
  message(STATUS "examples: Disabled (enable with -DPARLAY_EXAMPLES=On)")
endif()

option(PARLAY_EXAMPLE_DATA  "Download example data"  OFF)

if (PARLAY_EXAMPLE_DATA)
  message(STATUS "example data: On")
  include(FetchContent)
  FetchContent_Declare(
    exampleData
    URL http://www.cs.cmu.edu/~parlay/data.tar.gz
    SOURCE_DIR ${CMAKE_CURRENT_BINARY_DIR}/data
  )
  FetchContent_MakeAvailable(exampleData)
else()
  message(STATUS "example data: Off (add -DPARLAY_EXAMPLE_DATA=On to download)")
endif()<|MERGE_RESOLUTION|>--- conflicted
+++ resolved
@@ -6,11 +6,8 @@
 # -------------------------------------------------------------------
 
 cmake_minimum_required(VERSION 3.14)
-<<<<<<< HEAD
-project(PARLAY VERSION 2.3.1
-=======
-project(PARLAY VERSION 2.2.3
->>>>>>> f8e38c71
+
+project(PARLAY VERSION 2.3.4
         DESCRIPTION "A collection of parallel algorithms and other support for parallelism in C++"
         LANGUAGES CXX)
 
