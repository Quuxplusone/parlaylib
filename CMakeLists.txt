--- conflicted
+++ resolved
@@ -6,12 +6,8 @@
 # -------------------------------------------------------------------
 
 cmake_minimum_required(VERSION 3.14)
-<<<<<<< HEAD
-
-project(PARLAY VERSION 2.3.4
-=======
-project(PARLAY VERSION 2.2.4
->>>>>>> c655b8f3
+
+project(PARLAY VERSION 2.3.1
         DESCRIPTION "A collection of parallel algorithms and other support for parallelism in C++"
         LANGUAGES CXX)
 
